/*
 * Copyright 2015 Adaptris Ltd.
 * 
 * Licensed under the Apache License, Version 2.0 (the "License");
 * you may not use this file except in compliance with the License.
 * You may obtain a copy of the License at
 * 
 * http://www.apache.org/licenses/LICENSE-2.0
 * 
 * Unless required by applicable law or agreed to in writing, software
 * distributed under the License is distributed on an "AS IS" BASIS,
 * WITHOUT WARRANTIES OR CONDITIONS OF ANY KIND, either express or implied.
 * See the License for the specific language governing permissions and
 * limitations under the License.
 */

package com.adaptris.core.services;

import java.io.File;
import java.io.IOException;

import org.apache.commons.io.FileUtils;
import org.junit.Test;

import com.adaptris.core.AdaptrisMessage;
import com.adaptris.core.AdaptrisMessageFactory;
import com.adaptris.core.GeneralServiceExample;
import com.adaptris.core.ServiceException;
import com.adaptris.core.stubs.DefectiveMessageFactory;
import com.adaptris.core.stubs.TempFileUtils;

public class ZipServiceTest extends GeneralServiceExample
{

	public ZipServiceTest(final String testName)
	{
		super(testName);
	}

	@Override
	protected void setUp() throws Exception
	{
		/* empty method */
	}

	@Test
	public void testZipDirectoryService() throws Exception
	{
		final AdaptrisMessage msg = AdaptrisMessageFactory.getDefaultInstance().newMessage();
    File basedir = createDirectory(5);
    msg.addMetadata("zip-path", basedir.getCanonicalPath());
    final ZipDirectoryService zip = new ZipDirectoryService("%message{zip-path}");

		execute(zip, msg);

		final byte[] zippedData = msg.getPayload();

		msg.setPayload(zippedData);
		execute(new UnzipDirectoryService(), msg);
		final String unzippedPath = msg.getContent();

		final File dir = new File(unzippedPath); // the root extracted directory ($TMP/$message-id)
		dir.deleteOnExit();
		assertTrue(dir.isDirectory());
<<<<<<< HEAD
    dir = new File(dir.getAbsolutePath(), basedir.getName());
		assertTrue(dir.isDirectory());
		for (final File f : dir.listFiles())
		{
      File f2 = new File(dir, f.getName());
=======
		final File ivyDir = new File(dir.getAbsolutePath(), "ivy");
		ivyDir.deleteOnExit();
		assertTrue(ivyDir.isDirectory());
		for (final File f : ivyDir.listFiles())
		{
			f.deleteOnExit();
			final File f2 = new File("ivy", f.getName());
>>>>>>> 969ec75b
			assertTrue(f2.exists());
		}
	}

	@Test
	public void testZipDirectoryServiceSingleFile() throws Exception
	{
		final AdaptrisMessage msg = AdaptrisMessageFactory.getDefaultInstance().newMessage();
    msg.addMetadata("zip-path", "build.xml");
		final ZipDirectoryService zip = new ZipDirectoryService();
		zip.setDirectoryPath("%message{zip-path}");
		execute(zip, msg);

		final byte[] zippedData = msg.getPayload();

		msg.setPayload(zippedData);
		execute(new UnzipDirectoryService(), msg);
		final String unzippedPath = msg.getContent();

		final File dir = new File(unzippedPath);
		dir.deleteOnExit();
		assertTrue(dir.isDirectory());
<<<<<<< HEAD
    final File file = new File(dir, "build.xml");
=======
		final File file = new File(dir, "build.xml");
		file.deleteOnExit();
>>>>>>> 969ec75b
		assertTrue(file.exists());
	}

	@Test
	public void testZipDirectoryServiceFailure() throws Exception
	{
		final AdaptrisMessage msg = new DefectiveMessageFactory().newMessage();
		msg.addMetadata("zip-path", "ivy");
		try
		{
			final ZipDirectoryService zip = new ZipDirectoryService();
			zip.setDirectoryPath("%message{zip-path}");
			execute(zip, msg);
			fail();
		}
		catch (@SuppressWarnings("unused") final ServiceException expected)
		{
			/* expected result */
		}
	}

	@Override
	protected Object retrieveObjectForSampleConfig()
	{
    return new ZipDirectoryService("/path/to/directory");
	}

  private File createDirectory(int fileCount) throws IOException {
    File root = TempFileUtils.createTrackedDir(this);
    for (int i = 0; i < fileCount; i++) {
      File f = TempFileUtils.createTrackedFile("zippy", "", root, this);
      FileUtils.write(f, "Hello World");
    }
    return root;
  }

}<|MERGE_RESOLUTION|>--- conflicted
+++ resolved
@@ -59,24 +59,14 @@
 		execute(new UnzipDirectoryService(), msg);
 		final String unzippedPath = msg.getContent();
 
-		final File dir = new File(unzippedPath); // the root extracted directory ($TMP/$message-id)
+    File dir = new File(unzippedPath); // the root extracted directory ($TMP/$message-id)
 		dir.deleteOnExit();
 		assertTrue(dir.isDirectory());
-<<<<<<< HEAD
     dir = new File(dir.getAbsolutePath(), basedir.getName());
 		assertTrue(dir.isDirectory());
-		for (final File f : dir.listFiles())
+    for (final File f : dir.listFiles())
 		{
       File f2 = new File(dir, f.getName());
-=======
-		final File ivyDir = new File(dir.getAbsolutePath(), "ivy");
-		ivyDir.deleteOnExit();
-		assertTrue(ivyDir.isDirectory());
-		for (final File f : ivyDir.listFiles())
-		{
-			f.deleteOnExit();
-			final File f2 = new File("ivy", f.getName());
->>>>>>> 969ec75b
 			assertTrue(f2.exists());
 		}
 	}
@@ -99,12 +89,8 @@
 		final File dir = new File(unzippedPath);
 		dir.deleteOnExit();
 		assertTrue(dir.isDirectory());
-<<<<<<< HEAD
-    final File file = new File(dir, "build.xml");
-=======
 		final File file = new File(dir, "build.xml");
 		file.deleteOnExit();
->>>>>>> 969ec75b
 		assertTrue(file.exists());
 	}
 
