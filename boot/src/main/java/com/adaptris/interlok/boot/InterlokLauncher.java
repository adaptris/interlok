/*
 * Copyright 2012-2017 the original author or authors.
 *
 * Licensed under the Apache License, Version 2.0 (the "License");
 * you may not use this file except in compliance with the License.
 * You may obtain a copy of the License at
 *
 *      http://www.apache.org/licenses/LICENSE-2.0
 *
 * Unless required by applicable law or agreed to in writing, software
 * distributed under the License is distributed on an "AS IS" BASIS,
 * WITHOUT WARRANTIES OR CONDITIONS OF ANY KIND, either express or implied.
 * See the License for the specific language governing permissions and
 * limitations under the License.
 */

package com.adaptris.interlok.boot;

import java.io.File;
import java.io.FileFilter;
import java.io.IOException;
import java.util.ArrayList;
import java.util.Arrays;
import java.util.Collections;
import java.util.List;

import org.springframework.boot.loader.Launcher;
import org.springframework.boot.loader.PropertiesLauncher;
import org.springframework.boot.loader.archive.Archive;
import org.springframework.boot.loader.archive.JarFileArchive;

/**
 * Customised {@link Launcher} instance that mimics the existing behaviour for interlok.
 * <p>
 * It is based on {@link PropertiesLauncher} from the {@code org.springframework.boot:spring-boot-loader} project, with changes to
 * support the custom properties already supported by interlok. {@link PropertiesLauncher} does a lot more than we need; you can
 * switch to using {@link PropertiesLauncher} by simply specifying it as the main class, the bundled {@code loader.properties} is
 * sufficient to start a standard instance.
 * </p>
 *
 * @author the original authors for {@link PropertiesLauncher}.
 */
public class InterlokLauncher extends Launcher {

  private static final String ZIP_EXT = ".zip";
  private static final String JAR_EXT = ".jar";
  private static final String[] JAR_EXTS =
  {
      JAR_EXT, ZIP_EXT
  };

  private static final String DEFAULT_CONFIG_DIR = "config";

  private static final List<String> SPECIAL_DIRS = Collections.unmodifiableList(Arrays.asList(".git", ".svn", "CVS", ".hg"));
  private static final String DEBUG_PREFIX = "(" + InterlokLauncher.class.getSimpleName() + ") ";

  private static final FileFilter JAR_FILTER = new JarFilter();

  private static final boolean DEBUG = Boolean.getBoolean("adp.bootstrap.debug") || Boolean.getBoolean("interlok.bootstrap.debug");

<<<<<<< HEAD
  private static final String INTERLOK_MAIN_CLASS = "com.adaptris.core.management.SimpleBootstrap";
  private static final String INTERLOK_FAILOVER_MAIN_CLASS = "com.adaptris.failover.FailoverBootstrap";
  private static final String SERVICE_TEST_MAIN_CLASS = "com.adaptris.tester.runners.TestExecutor";
=======
  static final String INTERLOK_MAIN_CLASS = "com.adaptris.core.management.SimpleBootstrap";
  static final String INTERLOK_FAILOVER_MAIN_CLASS = "com.adaptris.failover.SimpleBootstrap";
  static final String INTERLOK_CONTAINER_MAIN_CLASS = "com.adaptris.management.aar.SimpleBootstrap";
  static final String SERVICE_TEST_MAIN_CLASS = "com.adaptris.tester.runners.TestExecutor";
  static final String PASSWORD_GEN_MAIN_CLASS = "com.adaptris.security.password.Password";

>>>>>>> 6557e52b
  private static final String[] ARG_ADAPTER_CLASSPATH = new String[]
  {
      "-adapterClasspath", "--adapterClasspath"
  };
  private static final String[] ARG_IGNORE_SUBDIRS = new String[]
  {
      "-ignoreSubDirs", "--ignoreSubDirs"
  };
  private static final String[] ARG_FAILOVER = new String[]
  {
      "-failover", "--failover"
  };
  private static final String[] ARG_SERVICE_TEST = new String[]
  {
      "-serviceTest", "--serviceTest"
  };
<<<<<<< HEAD
=======
  private static final String[] ARG_CONTAINER = new String[]
  {
      "-container", "--container"
  };
  private static final String[] ARG_PASSWORD = new String[]
  {
      "-password", "--password"
  };

>>>>>>> 6557e52b

  private final String DEFAULT_CLASSPATH = "./config,./lib";

  private enum MainClassSelector {

    SERVICE_TESTER(SERVICE_TEST_MAIN_CLASS) {
      @Override
      boolean matches(CommandLineArgs cmdLine) {
        return cmdLine.hasArgument(ARG_SERVICE_TEST);
      }
    },
    CONTAINER(INTERLOK_CONTAINER_MAIN_CLASS) {

      @Override
      boolean matches(CommandLineArgs cmdLine) {
        return cmdLine.hasArgument(ARG_CONTAINER);
      }

    },
    FAILOVER(INTERLOK_FAILOVER_MAIN_CLASS) {

      @Override
      boolean matches(CommandLineArgs cmdLine) {
        return cmdLine.hasArgument(ARG_FAILOVER);
      }

    },
    PASSWORD(PASSWORD_GEN_MAIN_CLASS) {

      @Override
      boolean matches(CommandLineArgs cmdLine) {
        return cmdLine.hasArgument(ARG_PASSWORD);
      }

    },
    // Last so it's the default.
    INTERLOK(INTERLOK_MAIN_CLASS) {
      @Override
      boolean matches(CommandLineArgs cmdLine) {
        return true;
      }
    };
    private String mainClass;

    MainClassSelector(String clazz) {
      mainClass = clazz;
    }

    String mainClass() {
      return mainClass;
    }

    abstract boolean matches(CommandLineArgs cmdLine);

  }

  private List<String> paths = new ArrayList<>();
  private CommandLineArgs commandLine;
  private boolean recursive;
  private boolean failover;
  private boolean serviceTest;
  private boolean defaultClasspath = true;
  private MainClassSelector mainClassSelector = MainClassSelector.INTERLOK;

  public InterlokLauncher(String[] argv) {
    try {
      commandLine = CommandLineArgs.parse(argv);
      recursive = !commandLine.hasArgument(ARG_IGNORE_SUBDIRS);
<<<<<<< HEAD
      serviceTest = commandLine.hasArgument(ARG_SERVICE_TEST);
      failover = commandLine.hasArgument(ARG_FAILOVER);
=======
      for (MainClassSelector s : MainClassSelector.values()) {
        if (s.matches(commandLine)) {
          mainClassSelector = s;
          break;
        }
      }
>>>>>>> 6557e52b
      paths = initializePaths();
      debug("Main-Class: ", mainClassSelector.mainClass);
    }
    catch (Exception ex) {
      throw new IllegalStateException(ex);
    }
  }

  public static void main(String[] args) throws Exception {
    InterlokLauncher launcher = new InterlokLauncher(args);
    launcher.launch(launcher.rebuildArgs());
  }

  private List<String> initializePaths() {
    String pathsToParse = DEFAULT_CLASSPATH;
    if (commandLine.hasArgument(ARG_ADAPTER_CLASSPATH)) {
      pathsToParse = commandLine.getArgument(ARG_ADAPTER_CLASSPATH);
      defaultClasspath = false;
    }
    List<String> result = new ArrayList<>();
    for (String path : pathsToParse.split("[,|:;]")) {
      result.add(cleanupPath(path));
    }
    debug("Nested archive paths: ", result);
    return result;
  }

  @Override
  protected String getMainClass() throws Exception {
<<<<<<< HEAD
    if (serviceTest) {
      return SERVICE_TEST_MAIN_CLASS;
    } else if (failover){
      return INTERLOK_FAILOVER_MAIN_CLASS;
    } else {
      return INTERLOK_MAIN_CLASS;
    }
  }

  protected String[] rebuildArgs() throws Exception {
    return commandLine
        .remove(ARG_ADAPTER_CLASSPATH)
        .remove(ARG_IGNORE_SUBDIRS)
        .convertToNormal(ARG_FAILOVER)
        .render();
=======
    return mainClassSelector.mainClass();
  }

  protected String[] rebuildArgs() throws Exception {
    String[] rebuiltArgs = commandLine
        .remove(ARG_ADAPTER_CLASSPATH)
        .remove(ARG_IGNORE_SUBDIRS)
        .convertToNormal(ARG_FAILOVER)
        .convertToNormal(ARG_CONTAINER)
        .convertToNormal(ARG_PASSWORD)
        .render();

    debug("Args for Main-Class : ", Arrays.asList(rebuiltArgs));
    return rebuiltArgs;
>>>>>>> 6557e52b
  }

  @Override
  protected List<Archive> getClassPathArchives() throws Exception {
    List<Archive> lib = new ArrayList<>();
    for (String path : this.paths) {
      lib.addAll(createArchives(path));
    }
    return lib;
  }

  private String cleanupPath(final String path) {
    String cleaned = path.trim();
    // No need for current dir path
    if (cleaned.startsWith("./")) {
      cleaned = cleaned.substring(2);
    }
    if (JAR_FILTER.accept(new File(cleaned))) {
      return cleaned;
    }
    if (cleaned.endsWith("/*")) {
      cleaned = cleaned.substring(0, cleaned.length() - 1);
    }
    else {
      // It's a directory
      if (!cleaned.endsWith("/") && !cleaned.equals(".")) {
        cleaned = cleaned + "/";
      }
    }
    return cleaned;
  }

  private static void debug(String message, Object... objects) {
    if (DEBUG) {
      StringBuilder sb = new StringBuilder(DEBUG_PREFIX).append(message);
      for (Object o : objects) {
        sb.append(o.toString());
      }
      System.err.println(sb.toString());
    }
  }

  private List<Archive> createArchives(String path) throws Exception {
    List<Archive> lib = new ArrayList<>();
    File file = new File(path);
    if (file.isDirectory()) {
      debug("Added ", file);
      lib.add(new NoOpFileArchive(file));
      if (!(defaultClasspath && file.getName().equals(DEFAULT_CONFIG_DIR))) {
        lib.addAll(createArchives(file, recursive));
      }
    }
    else {
      if (JAR_FILTER.accept(file)) {
        addArchive(file, lib);
      }
    }
    return lib;
  }

  private static List<Archive> createArchives(File dir, boolean loadSubdirs) throws IOException {
    ArrayList<Archive> jars = new ArrayList<>();
    if (SPECIAL_DIRS.contains(dir.getName())) {
      debug("Ignoring special directory ", dir.getName());
      return jars;
    }
    debug("Adding jars from " + dir.getCanonicalPath());
    File[] files = dir.listFiles(JAR_FILTER);
    for (File jar : files) {
      debug("Adding ", jar.getName());
      addArchive(jar, jars);
    }
    if (loadSubdirs) {
      File[] subDirs = dir.listFiles(new FileFilter() {

        @Override
        public boolean accept(File file) {
          return file.isDirectory();
        }
      });
      for (File subDir : subDirs) {
        jars.addAll(createArchives(subDir, loadSubdirs));
      }
    }
    return jars;
  }

  private static void addArchive(File f, List<Archive> list) throws IOException {
    if (f.exists()) {
      list.add(new JarFileArchive(f));
    }
  }

  private static class JarFilter implements FileFilter {
    @Override
    public boolean accept(File file) {
      for (String s : JAR_EXTS) {
        if (file.getName().toLowerCase().endsWith(s)) {
          return true;
        }
      }
      return false;
    }
  }
}<|MERGE_RESOLUTION|>--- conflicted
+++ resolved
@@ -58,18 +58,12 @@
 
   private static final boolean DEBUG = Boolean.getBoolean("adp.bootstrap.debug") || Boolean.getBoolean("interlok.bootstrap.debug");
 
-<<<<<<< HEAD
-  private static final String INTERLOK_MAIN_CLASS = "com.adaptris.core.management.SimpleBootstrap";
-  private static final String INTERLOK_FAILOVER_MAIN_CLASS = "com.adaptris.failover.FailoverBootstrap";
-  private static final String SERVICE_TEST_MAIN_CLASS = "com.adaptris.tester.runners.TestExecutor";
-=======
   static final String INTERLOK_MAIN_CLASS = "com.adaptris.core.management.SimpleBootstrap";
   static final String INTERLOK_FAILOVER_MAIN_CLASS = "com.adaptris.failover.SimpleBootstrap";
   static final String INTERLOK_CONTAINER_MAIN_CLASS = "com.adaptris.management.aar.SimpleBootstrap";
   static final String SERVICE_TEST_MAIN_CLASS = "com.adaptris.tester.runners.TestExecutor";
   static final String PASSWORD_GEN_MAIN_CLASS = "com.adaptris.security.password.Password";
 
->>>>>>> 6557e52b
   private static final String[] ARG_ADAPTER_CLASSPATH = new String[]
   {
       "-adapterClasspath", "--adapterClasspath"
@@ -86,8 +80,6 @@
   {
       "-serviceTest", "--serviceTest"
   };
-<<<<<<< HEAD
-=======
   private static final String[] ARG_CONTAINER = new String[]
   {
       "-container", "--container"
@@ -97,7 +89,6 @@
       "-password", "--password"
   };
 
->>>>>>> 6557e52b
 
   private final String DEFAULT_CLASSPATH = "./config,./lib";
 
@@ -157,8 +148,6 @@
   private List<String> paths = new ArrayList<>();
   private CommandLineArgs commandLine;
   private boolean recursive;
-  private boolean failover;
-  private boolean serviceTest;
   private boolean defaultClasspath = true;
   private MainClassSelector mainClassSelector = MainClassSelector.INTERLOK;
 
@@ -166,17 +155,12 @@
     try {
       commandLine = CommandLineArgs.parse(argv);
       recursive = !commandLine.hasArgument(ARG_IGNORE_SUBDIRS);
-<<<<<<< HEAD
-      serviceTest = commandLine.hasArgument(ARG_SERVICE_TEST);
-      failover = commandLine.hasArgument(ARG_FAILOVER);
-=======
       for (MainClassSelector s : MainClassSelector.values()) {
         if (s.matches(commandLine)) {
           mainClassSelector = s;
           break;
         }
       }
->>>>>>> 6557e52b
       paths = initializePaths();
       debug("Main-Class: ", mainClassSelector.mainClass);
     }
@@ -206,23 +190,6 @@
 
   @Override
   protected String getMainClass() throws Exception {
-<<<<<<< HEAD
-    if (serviceTest) {
-      return SERVICE_TEST_MAIN_CLASS;
-    } else if (failover){
-      return INTERLOK_FAILOVER_MAIN_CLASS;
-    } else {
-      return INTERLOK_MAIN_CLASS;
-    }
-  }
-
-  protected String[] rebuildArgs() throws Exception {
-    return commandLine
-        .remove(ARG_ADAPTER_CLASSPATH)
-        .remove(ARG_IGNORE_SUBDIRS)
-        .convertToNormal(ARG_FAILOVER)
-        .render();
-=======
     return mainClassSelector.mainClass();
   }
 
@@ -237,7 +204,6 @@
 
     debug("Args for Main-Class : ", Arrays.asList(rebuiltArgs));
     return rebuiltArgs;
->>>>>>> 6557e52b
   }
 
   @Override
