--- conflicted
+++ resolved
@@ -1,12 +1,12 @@
 /*
  * Copyright 2015 Adaptris Ltd.
- * 
+ *
  * Licensed under the Apache License, Version 2.0 (the "License");
  * you may not use this file except in compliance with the License.
  * You may obtain a copy of the License at
- * 
+ *
  *     http://www.apache.org/licenses/LICENSE-2.0
- * 
+ *
  * Unless required by applicable law or agreed to in writing, software
  * distributed under the License is distributed on an "AS IS" BASIS,
  * WITHOUT WARRANTIES OR CONDITIONS OF ANY KIND, either express or implied.
@@ -20,15 +20,7 @@
 
 /**
  * This is a proxy interface for the Jetty Security Handler implementation.
-<<<<<<< HEAD
- * <p>
- * Generally you will configure a {@link com.adaptris.core.http.jetty.ConfigurableSecurityHandler} in your config file to create a
- * {@code SecurityHandler} at the right time.
- * </p>
  *
-=======
- * 
->>>>>>> 1a2ab8b8
  * @author lchan
  *
  * <!-- NB Cannot fix the warning about the link "reference not found"
@@ -38,7 +30,7 @@
 
   /**
    * Create a security handler implementation.
-   * 
+   *
    * @return a Jetty SecurityHandler implementation
    * @throws Exception wrapping other exceptions.
    */
