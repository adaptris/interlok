--- conflicted
+++ resolved
@@ -1,12 +1,12 @@
 /*
  * Copyright 2015 Adaptris Ltd.
- * 
+ *
  * Licensed under the Apache License, Version 2.0 (the "License");
  * you may not use this file except in compliance with the License.
  * You may obtain a copy of the License at
- * 
+ *
  *     http://www.apache.org/licenses/LICENSE-2.0
- * 
+ *
  * Unless required by applicable law or agreed to in writing, software
  * distributed under the License is distributed on an "AS IS" BASIS,
  * WITHOUT WARRANTIES OR CONDITIONS OF ANY KIND, either express or implied.
@@ -24,7 +24,7 @@
 import java.util.Map;
 
 public interface InterlokMessage {
-  
+
   /**
    * <p>
    * Returns a unique identifier for this message. The uniqueness of this
@@ -67,7 +67,7 @@
    * {@link #addMessageHeader(String, String)} or {@link #removeMessageHeader(String)} to manipulate
    * individual headers.
    * </p>
-   * 
+   *
    * @return a read only view of the messages.
    */
   public Map<String, String> getMessageHeaders();
@@ -77,7 +77,7 @@
    * <p>
    * Clear and overwrite all the headers
    * </p>
-   * 
+   *
    * @param metadata
    */
   public void setMessageHeaders(Map<String, String> metadata);
@@ -89,7 +89,7 @@
   public String getContentEncoding();
 
   public void setContentEncoding(String payloadEncoding);
-  
+
   /**
    * Return a reader representation of the payload.
    *
@@ -132,7 +132,7 @@
    */
   OutputStream getOutputStream() throws IOException;
 
-  
+
   /**
    * <p>
    * Adds an <code>Object</code> to this message as metadata. Object metadata is
@@ -153,7 +153,7 @@
    * @return the <code>Map</code> of <code>Object</code> metadata
    */
   Map<Object,Object> getObjectHeaders();
-  
+
   /**
    * <p>
    * Returns true if the message contains metadata against the passed key.
@@ -166,7 +166,7 @@
 
   /**
    * Resolve against this message's metadata.
-   * 
+   *
    * @param s string to resolve.
    * @return the original string, an item of metadata, or null (if the metadata key does not exist).
    * @see #resolve(String, boolean)
@@ -178,7 +178,7 @@
 
   /**
    * Resolve against this message's metadata.
-   * 
+   *
    * <p>
    * This is a helper method that allows you to pass in {@code %message{key1}} and get the metadata
    * associated with {@code key1}. Strings that do not match that format will be returned as is.
@@ -188,14 +188,10 @@
    * {@code %message{%uniqueId}} and {@code %message{%size}} should return the message unique-id and
    * message size respectively
    * </p>
-   * 
+   *
    * @param s string to resolve.
-<<<<<<< HEAD
-   * @param multiline whether to resolve in {@link java.util.regex.Pattern#DOTALL} mode, allowing you to match against multiple lines.
-=======
    * @param multiline whether to resolve in {@link java.util.regex.Pattern#DOTALL} mode, allowing
    *        you to match against multiple lines.
->>>>>>> 1a2ab8b8
    * @return the original string, an item of metadata, or null (if the metadata key does not exist).
    */
   String resolve(String s, boolean multiline);
@@ -203,7 +199,7 @@
 
   /**
    * Wrap the interlok message as another type of thing.
-   * 
+   *
    * @param wrapper an implementation of {@link MessageWrapper}
    * @return the wrapped object
    * @throws Exception
