--- conflicted
+++ resolved
@@ -39,11 +39,7 @@
 import java.util.Optional;
 
 import static com.adaptris.core.AdaptrisMessageFactory.defaultIfNull;
-<<<<<<< HEAD
-import static com.adaptris.core.jms.JmsConstants.JMS_ASYNC_STATIC_REPLY_TO;
-=======
 import static com.adaptris.core.jms.JmsConstants.OBJ_JMS_REPLY_TO_KEY;
->>>>>>> be42a7c2
 import static org.apache.commons.lang3.StringUtils.isEmpty;
 
 /**
@@ -168,11 +164,7 @@
           throws JMSException {
     Destination replyTo = null;
     if (target.getReplyToDestination() == null) {
-<<<<<<< HEAD
-      Object o = msg.resolveObject(JMS_ASYNC_STATIC_REPLY_TO);
-=======
       Object o = msg.resolveObject(OBJ_JMS_REPLY_TO_KEY);
->>>>>>> be42a7c2
       if (o instanceof Destination) {
         replyTo = (Destination)o;
       } else if (o instanceof String) {
