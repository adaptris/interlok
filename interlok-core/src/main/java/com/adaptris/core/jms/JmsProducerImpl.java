/*
 * Copyright 2015 Adaptris Ltd.
 *
 * Licensed under the Apache License, Version 2.0 (the "License");
 * you may not use this file except in compliance with the License.
 * You may obtain a copy of the License at
 *
 *     http://www.apache.org/licenses/LICENSE-2.0
 *
 * Unless required by applicable law or agreed to in writing, software
 * distributed under the License is distributed on an "AS IS" BASIS,
 * WITHOUT WARRANTIES OR CONDITIONS OF ANY KIND, either express or implied.
 * See the License for the specific language governing permissions and
 * limitations under the License.
*/

package com.adaptris.core.jms;

import com.adaptris.annotation.AdvancedConfig;
import com.adaptris.annotation.AutoPopulated;
import com.adaptris.annotation.InputFieldDefault;
import com.adaptris.core.AdaptrisMessage;
import com.adaptris.core.AdaptrisMessageListener;
import com.adaptris.core.CoreException;
import com.adaptris.core.ProduceException;
import com.adaptris.core.RequestReplyProducerBase;
import com.adaptris.core.util.Args;
import com.adaptris.core.util.LifecycleHelper;
import com.adaptris.util.NumberUtils;
import org.apache.commons.lang3.BooleanUtils;
import org.apache.commons.lang3.StringUtils;
import org.slf4j.Logger;

import javax.jms.Destination;
import javax.jms.JMSException;
import javax.jms.Message;
import javax.jms.Session;
import javax.validation.Valid;
import javax.validation.constraints.Max;
import javax.validation.constraints.Min;
import javax.validation.constraints.NotNull;
import javax.validation.constraints.Pattern;
import java.text.ParseException;
import java.text.SimpleDateFormat;
import java.util.Date;
import java.util.HashMap;
import java.util.Map;

import static com.adaptris.core.AdaptrisMessageFactory.defaultIfNull;
import static com.adaptris.core.jms.JmsConstants.JMS_DELIVERY_MODE;
import static com.adaptris.core.jms.JmsConstants.JMS_EXPIRATION;
import static com.adaptris.core.jms.JmsConstants.JMS_PRIORITY;
import static com.adaptris.core.jms.NullCorrelationIdSource.defaultIfNull;

public abstract class JmsProducerImpl extends RequestReplyProducerBase implements JmsActorConfig {

  // This is used to track the current message id, for the session factory.
  // There doesn't appear to be a good way of doing this, everything *depends* on currentSession()
  // which means
  // that we need execute setupSession multiple times...
  private transient String CURRENT_MESSAGE_ID = "";
  private static final int DEFAULT_PRIORITY = 4;

  private static final String EXPIRATION_DATE_FORMAT = "yyyy-MM-dd'T'HH:mm:ssZ";
  private static final String EXPIRATION_DATE_REGEXP =
      "^[0-9]{4}-[0-9]{2}-[0-9]{2}T[0-9]{2}:[0-9]{2}:[0-9]{2}.*$";

  @NotNull
  @AutoPopulated
  @Pattern(regexp = "AUTO_ACKNOWLEDGE|CLIENT_ACKNOWLEDGE|DUPS_OK_ACKNOWLEDGE|[0-9]+")
  @AdvancedConfig
  private String acknowledgeMode;
  @NotNull
  @AutoPopulated
  @Valid
  private MessageTypeTranslator messageTranslator;
  @Valid
  @AdvancedConfig
  private CorrelationIdSource correlationIdSource;

  @AdvancedConfig(rare = true)
  @InputFieldDefault(value = "false")
  private Boolean captureOutgoingMessageDetails;

  @NotNull
  @AutoPopulated
  @Pattern(regexp = "PERSISTENT|NON_PERSISTENT|[0-9]+")
  @AdvancedConfig
  private String deliveryMode;

  @Min(0)
  @Max(9)
  @AdvancedConfig
  @InputFieldDefault(value = "4")
  private Integer priority;
  @Min(0)
  @AdvancedConfig
  @InputFieldDefault(value = "0")
  private Long ttl;

  @AdvancedConfig(rare = true)
  @InputFieldDefault(value = "false")
  private Boolean perMessageProperties;
  @AutoPopulated
  @NotNull
  @Valid
  @AdvancedConfig
  private ProducerSessionFactory sessionFactory;


  private transient ProducerSession producerSession;

  private transient Boolean transactedSession;
  private transient long rollbackTimeout = 30000;

  private enum ExpirationConverter {
    Milliseconds {
      @Override
      Date convert(String s) {
        return new Date(Long.parseLong(s));
      }

      @Override
      boolean convertable(String s) {
        boolean result = false;
        try {
          Long.parseLong(s);
          result = true;
        } catch (NumberFormatException e) {
        }
        return result;
      }
    },
    ISO8601 {
      @Override
      Date convert(String s) throws ParseException {
        SimpleDateFormat sdf = new SimpleDateFormat(EXPIRATION_DATE_FORMAT);
        return sdf.parse(s);
      }

      @Override
      boolean convertable(String s) {
        return s.matches(EXPIRATION_DATE_REGEXP);
      }
    };
    abstract Date convert(String s) throws ParseException;

    abstract boolean convertable(String s);
  };


  public JmsProducerImpl() {
    // defaults
    setAcknowledgeMode(AcknowledgeMode.Mode.CLIENT_ACKNOWLEDGE.name());
    setDeliveryMode(DeliveryMode.Mode.PERSISTENT.name());
    setMessageTranslator(new TextMessageTranslator());
    setSessionFactory(new DefaultProducerSessionFactory());
  }

  @Override
  public void prepare() throws CoreException {
    LifecycleHelper.prepare(getMessageTranslator());
    LifecycleHelper.prepare(getSessionFactory());
  }

  @Override
  public void init() throws CoreException {
    messageTranslator.registerMessageFactory(defaultIfNull(getMessageFactory()));
    LifecycleHelper.init(messageTranslator);
    LifecycleHelper.init(getSessionFactory());
  }

  @Override
  public void stop() {
    LifecycleHelper.stop(getMessageTranslator());
    LifecycleHelper.stop(getSessionFactory());
    CURRENT_MESSAGE_ID = "";
    producerSession = null;
  }

  @Override
  public void start() throws CoreException {
    LifecycleHelper.start(getMessageTranslator());
    LifecycleHelper.start(getSessionFactory());
  }

  @Override
  public void close() {
    LifecycleHelper.close(getMessageTranslator());
    LifecycleHelper.close(getSessionFactory());
  }

  @Override
  protected long defaultTimeout() {
    return 0L;
  }

<<<<<<< HEAD
=======
  @Deprecated
  @Removal(version = "4.0.0")
  public void produce(AdaptrisMessage msg, ProduceDestination destination) throws ProduceException {
    produce(msg);
  }

>>>>>>> be42a7c2
  @Override
  public AdaptrisMessage request(AdaptrisMessage msg) throws ProduceException {
    return request(msg, defaultTimeout());
  }

  @Override
  public AdaptrisMessage request(AdaptrisMessage msg, ProduceDestination dest) throws ProduceException {
    return request(msg);
  }

  @Override
  public AdaptrisMessage request(AdaptrisMessage msg, ProduceDestination dest, long timeout) throws ProduceException {
    return request(msg, timeout);
  }

  protected ProducerSession setupSession(AdaptrisMessage msg) throws JMSException {
    if (!msg.getUniqueId().equals(CURRENT_MESSAGE_ID) || producerSession == null) {
      producerSession = getSessionFactory().createProducerSession(this, msg);
      configuredMessageTranslator().registerSession(producerSession.getSession());
      CURRENT_MESSAGE_ID = msg.getUniqueId();
    }
    return producerSession;
  }

  protected void logLinkedException(String prefix, Exception e) {
    if (!(e instanceof JMSException))
      return;
    JMSException je = (JMSException) e;
    currentLogger().warn("JMSException caught [{}], [{}]", StringUtils.defaultIfEmpty(prefix, ""), e.getMessage());
    if (je.getLinkedException() != null) {
      currentLogger().trace("Linked Exception available...");
      currentLogger().trace(je.getLinkedException().getMessage(), je.getLinkedException());
    } else {
      currentLogger().trace("No Linked Exception available");
    }
  }

  protected int calculateDeliveryMode(AdaptrisMessage msg, String defaultDeliveryMode) {
    int deliveryMode;
    if (msg.headersContainsKey(JMS_DELIVERY_MODE)) {
      deliveryMode = DeliveryMode.getMode(msg.getMetadataValue(JMS_DELIVERY_MODE));
    } else {
      deliveryMode = DeliveryMode.getMode(defaultDeliveryMode);
    }
    currentLogger().trace("deliveryMode overridden to be {}", deliveryMode);
    return deliveryMode;
  }


  protected long calculateTimeToLive(AdaptrisMessage msg, Long defaultTTL)
      throws JMSException {
    long ttl = NumberUtils.toLongDefaultIfNull(defaultTTL, 0);
    try {
      if (msg.headersContainsKey(JMS_EXPIRATION)) {
        Date expiration = new Date();
        String value = msg.getMetadataValue(JMS_EXPIRATION);
        for (ExpirationConverter c : ExpirationConverter.values()) {
          if (c.convertable(value)) {
            expiration = c.convert(value);
            break;
          }
        }
        currentLogger().trace("Expiration Date from metadata is " + expiration);
        ttl = expiration.getTime() - System.currentTimeMillis();
        if (ttl < 0) {
          currentLogger().trace("TTL calculated as negative number, using configured ttl");
          ttl = NumberUtils.toLongDefaultIfNull(defaultTTL, 0);
        }
      }
    } catch (ParseException e) {
      JmsUtils.rethrowJMSException(e);
    }
    currentLogger().trace("Time to live overridden to be " + ttl);
    return ttl;
  }


  protected Message translate(AdaptrisMessage msg, Destination replyTo) throws JMSException {
    Message result = configuredMessageTranslator().translate(msg);
    configuredCorrelationIdSource().processCorrelationId(msg, result);
    if (replyTo != null) { // OpenJMS is fussy about null here
      result.setJMSReplyTo(replyTo);
    }
    return result;
  }

  protected int calculatePriority(AdaptrisMessage msg, Integer defaultPriority) {
    int priority = NumberUtils.toIntDefaultIfNull(defaultPriority, DEFAULT_PRIORITY);

    if (msg.headersContainsKey(JMS_PRIORITY)) {
      priority = Integer.parseInt(msg.getMetadataValue(JMS_PRIORITY));
    }
    currentLogger().trace("Priority overridden to be {}", priority);
    return priority;
  }

  /**
   * <p>
   * Returns the JMS delivery mode.
   * </p>
   *
   * @return the JMS delivery mode
   */
  public String getDeliveryMode() {
    return deliveryMode;
  }

  /**
   * <p>
   * Sets the JMS delivery mode.
   * </p>
   * <p>
   * The value may be either "PERSISENT", "NON_PERSISTENT", or the int corresponding to the
   * javax.jms.DeliveryMode constant.
   *
   * @param i the JMS delivery mode
   */
  public void setDeliveryMode(String i) {
    deliveryMode = i;
  }

  /**
   * <p>
   * Returns the JMS priority.
   * </p>
   *
   * @return the JMS priority
   */
  public Integer getPriority() {
    return priority;
  }

  /**
   * <p>
   * Sets the JMS priority. Valid values are 0 to 9.
   * </p>
   *
   * @param i the JMS priority
   */
  public void setPriority(Integer i) {
    priority = i;
  }

  public int messagePriority() {
    return NumberUtils.toIntDefaultIfNull(getPriority(), DEFAULT_PRIORITY);
  }

  /**
   * <p>
   * Returns the time to live. 0 means live forever.
   * </p>
   *
   * @return the time to live
   */
  public Long getTtl() {
    return ttl;
  }

  public long timeToLive() {
    return NumberUtils.toLongDefaultIfNull(getTtl(), 0);
  }

  /**
   * <p>
   * Sets the time to live.
   * </p>
   *
   * @param l the time to live
   */
  public void setTtl(Long l) {
    ttl = l;
  }

  /**
   * <p>
   * Sets the <code>MessageTypeTranslator</code> to use.
   * </p>
   *
   * @param translator the <code>MessageTypeTranslator</code> to use
   */
  public void setMessageTranslator(MessageTypeTranslator translator) {
    messageTranslator = Args.notNull(translator, "messageTranslator");
  }

  /**
   * <p>
   * Returns the <code>MessageTypeTranslator</code> to use.
   * </p>
   *
   * @return the <code>MessageTypeTranslator</code> to use
   */
  public MessageTypeTranslator getMessageTranslator() {
    return messageTranslator;
  }

  /**
   * <p>
   * Sets the JMS acknowledge mode.
   * </p>
   * <p>
   * The value may be AUTO_KNOWLEDGE, CLIENT_ACKNOWLEDGE, DUPS_OK_ACKNOWLEDGE or the int values
   * corresponding to the JMS Session Constant
   * </p>
   */
  public void setAcknowledgeMode(String s) {
    acknowledgeMode = s;
  }

  /**
   * <p>
   * Returns the JMS acknowledge mode.
   * </p>
   *
   * @return the JMS acknowledge mode
   */
  public String getAcknowledgeMode() {
    return acknowledgeMode;
  }

  /**
   * <p>
   * Returns correlationIdSource.
   * </p>
   *
   * @return correlationIdSource
   */
  public CorrelationIdSource getCorrelationIdSource() {
    return correlationIdSource;
  }

  /**
   * <p>
   * Sets correlationIdSource.
   * </p>
   *
   * @param c the correlationIdSource to set
   */
  public void setCorrelationIdSource(CorrelationIdSource c) {
    correlationIdSource = c;
  }

  /**
   * @return the perMessageProperties
   */
  public Boolean getPerMessageProperties() {
    return perMessageProperties;
  }

  /**
   * Specify message properties per message rather than per producer.
   * <p>
   * If set to true, then each message that is produced can have its own individual time-to-live,
   * priority and delivery mode. These properties are taken from the producer's configuration but
   * can be overriden via metadata.
   * </p>
   *
   * @see JmsConstants#JMS_PRIORITY
   * @see JmsConstants#JMS_DELIVERY_MODE
   * @see JmsConstants#JMS_EXPIRATION
   * @param b the perMessageProperties to set
   */
  public void setPerMessageProperties(Boolean b) {
    perMessageProperties = b;
  }

  public boolean perMessageProperties() {
    return BooleanUtils.toBooleanDefaultIfNull(getPerMessageProperties(), false);
  }

  // BUG#915
  public void commit() throws JMSException {
    if (currentSession().getTransacted()) {
      currentLogger().trace("Committing transacted session");
      currentSession().commit();
    }
  }

  // BUG#915
  public void rollback() {
    boolean tryRollback = false;
    try {
      tryRollback = currentSession().getTransacted();
    } catch (JMSException f) {
      // session is probably broken, can't rollback anyway.
    }
    if (tryRollback) {
      try {
        currentLogger().trace("Attempting to rollback transacted session");
        currentSession().rollback();
      } catch (JMSException f) {
        currentLogger().trace("Error encountered rolling back transaction : {}", f.getMessage());
      }
    }
  }

  protected ProducerSession producerSession() {
    return producerSession;
  }

  protected void acknowledge(Message msg) throws JMSException {
    if (msg == null) {
      return;
    }
    if (configuredAcknowledgeMode() != Session.AUTO_ACKNOWLEDGE
        && !currentSession().getTransacted()) {
      msg.acknowledge();
    }
  }

  @Override
  public CorrelationIdSource configuredCorrelationIdSource() {
    return defaultIfNull(getCorrelationIdSource());
  }

  @Override
  public MessageTypeTranslator configuredMessageTranslator() {
    return getMessageTranslator();
  }

  @Override
  public int configuredAcknowledgeMode() {
    return AcknowledgeMode.getMode(getAcknowledgeMode());
  }

  @Override
  public AdaptrisMessageListener configuredMessageListener() {
    throw new UnsupportedOperationException("No Message Listener associated with a producer");
  }

  @Override
  public Session currentSession() {
    return producerSession.getSession();
  }

  @Override
  public Logger currentLogger() {
    return log;
  }

  /**
   * @return the transacted
   */
  private Boolean getTransactedSession() {
    return transactedSession;
  }

  /**
   * @param b the transacted to set
   */
  @SuppressWarnings("unused")
  private void setTransacted(boolean b) {
    transactedSession = b;
  }

  public boolean transactedSession() {
    return BooleanUtils.toBooleanDefaultIfNull(getTransactedSession(), false);
  }

  /**
   * @return the rollbackTimeout
   */
  @SuppressWarnings("unused")
  private long getRollbackTimeout() {
    return rollbackTimeout;
  }

  /**
   * Not directly configurable, as it is done by JmsTransactedWorkflow.
   *
   * @param l the rollbackTimeout to set
   */
  @SuppressWarnings("unused")
  private void setRollbackTimeout(long l) {
    rollbackTimeout = l;
  }

  @Override
  public long rollbackTimeout() {
    return rollbackTimeout;
  }

  @Override
  public boolean isManagedTransaction() {
    return false;
  }

  protected boolean captureOutgoingMessageDetails() {
    return BooleanUtils.toBooleanDefaultIfNull(getCaptureOutgoingMessageDetails(), false);
  }

  public Boolean getCaptureOutgoingMessageDetails() {
    return captureOutgoingMessageDetails;
  }

  /**
   * Specify whether or not to capture the outgoing message details as object metadata.
   * <p>
   * Some JMS providers may not make information such as {@link Message#getJMSMessageID()} available
   * until the message is accepted for delivery by the provider. Set this to be true, if you need to
   * make use of that information later on in the workflow. All information captured is stored
   * against the object metadata key "javax.jms.Message.{propertyName}" e.g.
   * "javax.jms.Message.JMSMessageID" where JMSMessageID is derived from the associated
   * {@link JmsConstants} constant.
   * </p>
   *
   * @param b true to capture standard JMS Headers as object metadata post produce. If unspecified,
   *        defaults to false.
   */
  public void setCaptureOutgoingMessageDetails(Boolean b) {
    captureOutgoingMessageDetails = b;
  }

  protected void captureOutgoingMessageDetails(Message jmsMsg, AdaptrisMessage msg) {
    if (captureOutgoingMessageDetails()) {
      String objectMetadataPrefix = Message.class.getCanonicalName() + ".";
      Map<String, String> jmsDetails = new HashMap<>();
      for (MetadataHandler.JmsPropertyHandler handler : MetadataHandler.JmsPropertyHandler
          .values()) {
        try {
          jmsDetails.put(objectMetadataPrefix + handler.getKey(), handler.getValue(jmsMsg));
        } catch (JMSException ignore) {

        }
      }
      msg.getObjectHeaders().putAll(jmsDetails);
    }
  }

  public ProducerSessionFactory getSessionFactory() {
    return sessionFactory;
  }

  /**
   * Set the behavioural characteristics of the session used by this producer.
   *
   * @param s the {@link ProducerSessionFactory} instance, default is
   *        {@link DefaultProducerSessionFactory}
   */
  public void setSessionFactory(ProducerSessionFactory s) {
    sessionFactory = Args.notNull(s, "sessionFactory");
  }

}<|MERGE_RESOLUTION|>--- conflicted
+++ resolved
@@ -22,6 +22,7 @@
 import com.adaptris.core.AdaptrisMessage;
 import com.adaptris.core.AdaptrisMessageListener;
 import com.adaptris.core.CoreException;
+import com.adaptris.core.ProduceDestination;
 import com.adaptris.core.ProduceException;
 import com.adaptris.core.RequestReplyProducerBase;
 import com.adaptris.core.util.Args;
@@ -195,28 +196,9 @@
     return 0L;
   }
 
-<<<<<<< HEAD
-=======
-  @Deprecated
-  @Removal(version = "4.0.0")
-  public void produce(AdaptrisMessage msg, ProduceDestination destination) throws ProduceException {
-    produce(msg);
-  }
-
->>>>>>> be42a7c2
   @Override
   public AdaptrisMessage request(AdaptrisMessage msg) throws ProduceException {
     return request(msg, defaultTimeout());
-  }
-
-  @Override
-  public AdaptrisMessage request(AdaptrisMessage msg, ProduceDestination dest) throws ProduceException {
-    return request(msg);
-  }
-
-  @Override
-  public AdaptrisMessage request(AdaptrisMessage msg, ProduceDestination dest, long timeout) throws ProduceException {
-    return request(msg, timeout);
   }
 
   protected ProducerSession setupSession(AdaptrisMessage msg) throws JMSException {
