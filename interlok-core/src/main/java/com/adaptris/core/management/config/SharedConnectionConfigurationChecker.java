--- conflicted
+++ resolved
@@ -1,20 +1,7 @@
 package com.adaptris.core.management.config;
 
-<<<<<<< HEAD
 import java.util.Arrays;
 import java.util.List;
-
-=======
-import java.io.InputStream;
-import javax.xml.parsers.DocumentBuilder;
-import javax.xml.parsers.DocumentBuilderFactory;
-import javax.xml.xpath.XPath;
-import javax.xml.xpath.XPathConstants;
-import javax.xml.xpath.XPathExpressionException;
-import javax.xml.xpath.XPathFactory;
-import org.w3c.dom.Document;
-import org.w3c.dom.NodeList;
->>>>>>> e953e7c7
 import com.adaptris.core.management.BootstrapProperties;
 import com.adaptris.core.management.UnifiedBootstrap;
 import com.adaptris.util.XmlUtils;
@@ -60,36 +47,6 @@
     return report;
   }
   
-<<<<<<< HEAD
-=======
-  private boolean testReferenceExistsInNodeSets(String searchValue, NodeList listOfNodes) {
-    boolean result = false;
-    for(int counter = 0; counter < listOfNodes.getLength(); counter ++) {
-      if(searchValue.equals(listOfNodes.item(counter).getTextContent())) {
-        result = true;
-        break;
-      }
-    }
-    
-    return result;
-  }
-
-  private Document buildXmlDocument(BootstrapProperties bootProperties) throws Exception {
-    InputStream configuration = bootProperties.getConfigurationStream();
-    
-    DocumentBuilderFactory builderFactory = DocumentBuilderFactoryBuilder.newRestrictedInstance().build();
-    DocumentBuilder builder = builderFactory.newDocumentBuilder();
-    // DocumentBuilderFactoryBuilder.newRestrictedInstance already applies the protection for XXE
-    Document xmlDocument = builder.parse(configuration);  // lgtm [java/xxe]
-    return xmlDocument;
-  }
-  
-  private NodeList scanForConnections(Document xmlDocument, String xpath) throws XPathExpressionException {
-    XPath xPathAvailableConnections = XPathFactory.newInstance().newXPath();
-    return (NodeList) xPathAvailableConnections.compile(xpath).evaluate(xmlDocument, XPathConstants.NODESET);
-  }
-  
->>>>>>> e953e7c7
   @Override
   public String getFriendlyName() {
     return FRIENDLY_NAME;
