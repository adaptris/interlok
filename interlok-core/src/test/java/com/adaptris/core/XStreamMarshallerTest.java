--- conflicted
+++ resolved
@@ -76,23 +76,7 @@
     assertRoundtripEquality(wrapper, roundTrip);
   }
 
-<<<<<<< HEAD
-=======
   @Test
-  public void testXStreamBeanInfo() throws Exception {
-    XStreamMarshaller xm = createMarshaller();
-    XStreamBeanInfoWrapper wrapper = new XStreamBeanInfoWrapper();
-    String id = wrapper.getMarshalledIdentity();
-    assertFalse(wrapper.getSetterCalled());
-    String xml = xm.marshal(wrapper);
-    System.err.println(xml);
-    XStreamBeanInfoWrapper roundTrip = (XStreamBeanInfoWrapper) xm.unmarshal(xml);
-    assertEquals(id, roundTrip.getMarshalledIdentity());
-    assertTrue(roundTrip.getSetterCalled());
-  }
-
-  @Test
->>>>>>> 404ceb25
   public void testXStreamCdata() throws Exception {
     XStreamMarshaller xm = createMarshaller();
     XStreamCDataWrapper wrapper = new XStreamCDataWrapper();
