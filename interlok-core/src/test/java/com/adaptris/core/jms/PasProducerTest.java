--- conflicted
+++ resolved
@@ -56,29 +56,11 @@
   }
 
   @Override
-<<<<<<< HEAD
   protected DefinedJmsProducer createProducer(String dest) {
     return new PasProducer().withTopic(dest);
   }
 
   @Override
-=======
-  protected DefinedJmsProducer createProducer(ConfiguredProduceDestination dest) {
-    return createProducer(dest.getDestination());
-  }
-
-  @Override
-  protected JmsConsumerImpl createConsumer(ConfiguredConsumeDestination dest) {
-    return createConsumer(dest.getDestination());
-  }
-
-//  @Override
-  protected DefinedJmsProducer createProducer(String dest) {
-    return new PasProducer().withTopic(dest);
-  }
-
-//  @Override
->>>>>>> be42a7c2
   protected JmsConsumerImpl createConsumer(String dest) {
     return new PasConsumer().withTopic(dest);
   }
