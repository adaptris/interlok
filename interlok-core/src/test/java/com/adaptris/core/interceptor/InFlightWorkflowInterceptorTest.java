--- conflicted
+++ resolved
@@ -17,13 +17,9 @@
 package com.adaptris.core.interceptor;
 
 import static org.junit.Assert.assertEquals;
-<<<<<<< HEAD
 import java.time.Duration;
 import java.util.concurrent.TimeUnit;
 import org.awaitility.Awaitility;
-=======
-import java.util.concurrent.TimeUnit;
->>>>>>> 35b19be5
 import org.junit.After;
 import org.junit.Before;
 import org.junit.Rule;
@@ -76,15 +72,8 @@
           wf.onAdaptrisMessage(AdaptrisMessageFactory.getDefaultInstance().newMessage());
         }
       }).start();
-<<<<<<< HEAD
       Awaitility.await().atMost(Duration.ofSeconds(5)).with().pollInterval(Duration.ofMillis(100))
           .until(() -> prod.getMessages().size() >= 2);
-=======
-      LifecycleHelper.waitQuietly(100);
-      assertEquals(1, interceptor.messagesInFlightCount());
-      assertEquals(1, interceptor.messagesPendingCount());
-      ExampleServiceCase.waitForMessages(prod, 2, 10000);
->>>>>>> 35b19be5
     } finally {
       LifecycleHelper.stopAndClose(c);
     }
